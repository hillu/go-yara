// Copyright © 2015-2017 Hilko Bengen <bengen@hilluzination.de>
// All rights reserved.
//
// Use of this source code is governed by the license that can be
// found in the LICENSE file.

// Package yara provides bindings to the YARA library.
package yara

/*
#include <yara.h>

int scanCallbackFunc(int, void*, void*);
*/
import "C"
import (
	"errors"
	"runtime"
	"time"
	"unsafe"
)

// Rules contains a compiled YARA ruleset.
type Rules struct {
	*rules
}

type rules struct {
	cptr *C.YR_RULES
}

var dummy *[]MatchRule

// A MatchRule represents a rule successfully matched against a block
// of data.
type MatchRule struct {
	Rule      string
	Namespace string
	Tags      []string
	Meta      map[string]interface{}
	Strings   []MatchString
}

// A MatchString represents a string declared and matched in a rule.
type MatchString struct {
	Name   string
	Offset uint64
	Data   []byte
}

<<<<<<< HEAD
//export newMatch
func newMatch(userData unsafe.Pointer, namespace, identifier *C.char) {
	matches := callbackData.Get(uintptr(userData)).(*[]MatchRule)
	*matches = append(*matches, MatchRule{
		Rule:      C.GoString(identifier),
		Namespace: C.GoString(namespace),
		Tags:      []string{},
		Meta:      map[string]interface{}{},
		Strings:   []MatchString{},
	})
}

//export addMetaInt
func addMetaInt(userData unsafe.Pointer, identifier *C.char, value C.int) {
	matches := callbackData.Get(uintptr(userData)).(*[]MatchRule)
	i := len(*matches) - 1
	(*matches)[i].Meta[C.GoString(identifier)] = int32(value)
}

//export addMetaString
func addMetaString(userData unsafe.Pointer, identifier *C.char, value *C.char) {
	matches := callbackData.Get(uintptr(userData)).(*[]MatchRule)
	i := len(*matches) - 1
	(*matches)[i].Meta[C.GoString(identifier)] = C.GoString(value)
}

//export addMetaBool
func addMetaBool(userData unsafe.Pointer, identifier *C.char, value C.int) {
	matches := callbackData.Get(uintptr(userData)).(*[]MatchRule)
	i := len(*matches) - 1
	(*matches)[i].Meta[C.GoString(identifier)] = bool(value != 0)
}

//export addTag
func addTag(userData unsafe.Pointer, tag *C.char) {
	matches := callbackData.Get(uintptr(userData)).(*[]MatchRule)
	i := len(*matches) - 1
	(*matches)[i].Tags = append((*matches)[i].Tags, C.GoString(tag))
}

//export addString
func addString(userData unsafe.Pointer, identifier *C.char, offset C.uint64_t, data unsafe.Pointer, length C.int) {
	ms := MatchString{
		Name:   C.GoString(identifier),
		Offset: uint64(offset),
		Data:   make([]byte, int(length)),
	}

	var tmpSlice []byte
	hdr := (*reflect.SliceHeader)(unsafe.Pointer(&tmpSlice))
	hdr.Data = uintptr(data)
	hdr.Len = int(length)
	copy(ms.Data, tmpSlice)

	matches := callbackData.Get(uintptr(userData)).(*[]MatchRule)
	i := len(*matches) - 1
	(*matches)[i].Strings = append((*matches)[i].Strings, ms)
=======
func init() {
	_ = C.yr_initialize()
>>>>>>> 5f1196fa
}

// ScanFlags are used to tweak the behavior of Scan* functions.
type ScanFlags int

const (
	// ScanFlagsFastMode avoids multiple matches of the same string
	// when not necessary.
	ScanFlagsFastMode = C.SCAN_FLAGS_FAST_MODE
	// ScanFlagsProcessMemory causes the scanned data to be
	// interpreted like live, in-prcess memory rather than an on-disk
	// file.
	ScanFlagsProcessMemory = C.SCAN_FLAGS_PROCESS_MEMORY
)

// ScanMem scans an in-memory buffer using the ruleset, returning
// matches via a list of MatchRule objects.
func (r *Rules) ScanMem(buf []byte, flags ScanFlags, timeout time.Duration) (matches []MatchRule, err error) {
	cb := MatchRules{}
	err = r.ScanMemWithCallback(buf, flags, timeout, &cb)
	matches = cb
	return
}

// ScanMemWithCallback scans an in-memory buffer using the ruleset.
// For every event emitted by libyara, the appropriate method on the
// ScanCallback object is called.
func (r *Rules) ScanMemWithCallback(buf []byte, flags ScanFlags, timeout time.Duration, cb ScanCallback) (err error) {
	var ptr *C.uint8_t
	if len(buf) > 0 {
		ptr = (*C.uint8_t)(unsafe.Pointer(&(buf[0])))
	}
	id := callbackData.Put(cb)
	defer callbackData.Delete(id)
	err = newError(C.yr_rules_scan_mem(
		r.cptr,
		ptr,
		C.size_t(len(buf)),
		C.int(flags),
		C.YR_CALLBACK_FUNC(C.scanCallbackFunc),
		id,
		C.int(timeout/time.Second)))
	keepAlive(r)
	return
}

// ScanFile scans a file using the ruleset, returning matches via a
// list of MatchRule objects.
func (r *Rules) ScanFile(filename string, flags ScanFlags, timeout time.Duration) (matches []MatchRule, err error) {
	cb := MatchRules{}
	err = r.ScanFileWithCallback(filename, flags, timeout, &cb)
	matches = cb
	return
}

// ScanFileWithCallback scans a file using the ruleset. For every
// event emitted by libyara, the appropriate method on the
// ScanCallback object is called.
func (r *Rules) ScanFileWithCallback(filename string, flags ScanFlags, timeout time.Duration, cb ScanCallback) (err error) {
	cfilename := C.CString(filename)
	defer C.free(unsafe.Pointer(cfilename))
	id := callbackData.Put(cb)
	defer callbackData.Delete(id)
	err = newError(C.yr_rules_scan_file(
		r.cptr,
		cfilename,
		C.int(flags),
		C.YR_CALLBACK_FUNC(C.scanCallbackFunc),
		id,
		C.int(timeout/time.Second)))
	keepAlive(r)
	return
}

// ScanProc scans a live process using the ruleset, returning matches
// via a list of MatchRule objects.
func (r *Rules) ScanProc(pid int, flags ScanFlags, timeout time.Duration) (matches []MatchRule, err error) {
	cb := MatchRules{}
	err = r.ScanProcWithCallback(pid, flags, timeout, &cb)
	matches = cb
	return
}

// ScanProcWithCallback scans a live process using the ruleset.  For
// every event emitted by libyara, the appropriate method on the
// ScanCallback object is called.
func (r *Rules) ScanProcWithCallback(pid int, flags ScanFlags, timeout time.Duration, cb ScanCallback) (err error) {
	id := callbackData.Put(cb)
	defer callbackData.Delete(id)
	err = newError(C.yr_rules_scan_proc(
		r.cptr,
		C.int(pid),
		C.int(flags),
		C.YR_CALLBACK_FUNC(C.scanCallbackFunc),
		id,
		C.int(timeout/time.Second)))
	keepAlive(r)
	return
}

// Save writes a compiled ruleset to filename.
func (r *Rules) Save(filename string) (err error) {
	cfilename := C.CString(filename)
	defer C.free(unsafe.Pointer(cfilename))
	err = newError(C.yr_rules_save(r.cptr, cfilename))
	keepAlive(r)
	return
}

// LoadRules retrieves a compiled ruleset from filename.
func LoadRules(filename string) (*Rules, error) {
	r := &Rules{rules: &rules{}}
	cfilename := C.CString(filename)
	defer C.free(unsafe.Pointer(cfilename))
	if err := newError(C.yr_rules_load(cfilename,
		&(r.rules.cptr))); err != nil {
		return nil, err
	}
	runtime.SetFinalizer(r.rules, (*rules).finalize)
	return r, nil
}

func (r *rules) finalize() {
	C.yr_rules_destroy(r.cptr)
	runtime.SetFinalizer(r, nil)
}

// Destroy destroys the YARA data structure representing a ruleset.
// Since a Finalizer for the underlying YR_RULES structure is
// automatically set up on creation, it should not be necessary to
// explicitly call this method.
func (r *Rules) Destroy() {
	if r.rules != nil {
		r.rules.finalize()
		r.rules = nil
	}
}

// DefineVariable defines a named variable for use by the compiler.
// Boolean, int64, float64, and string types are supported.
func (r *Rules) DefineVariable(identifier string, value interface{}) (err error) {
	cid := C.CString(identifier)
	defer C.free(unsafe.Pointer(cid))
	switch value.(type) {
	case bool:
		var v int
		if value.(bool) {
			v = 1
		}
		err = newError(C.yr_rules_define_boolean_variable(
			r.cptr, cid, C.int(v)))
	case int, int8, int16, int32, int64, uint, uint8, uint16, uint32, uint64:
		value := toint64(value)
		err = newError(C.yr_rules_define_integer_variable(
			r.cptr, cid, C.int64_t(value)))
	case float64:
		err = newError(C.yr_rules_define_float_variable(
			r.cptr, cid, C.double(value.(float64))))
	case string:
		cvalue := C.CString(value.(string))
		defer C.free(unsafe.Pointer(cvalue))
		err = newError(C.yr_rules_define_string_variable(
			r.cptr, cid, cvalue))
	default:
		err = errors.New("wrong value type passed to DefineVariable; bool, int64, float64, string are accepted")
	}
	keepAlive(r)
	return
}

// GetRules returns a slice of rule objects that are part of the
// ruleset
func (r *Rules) GetRules() (rv []Rule) {
	for p := unsafe.Pointer(r.cptr.rules_list_head); (*C.YR_RULE)(p).g_flags&C.RULE_GFLAGS_NULL == 0; p = unsafe.Pointer(uintptr(p) + unsafe.Sizeof(*r.cptr.rules_list_head)) {
		rv = append(rv, Rule{(*C.YR_RULE)(p)})
	}
	return
}<|MERGE_RESOLUTION|>--- conflicted
+++ resolved
@@ -46,70 +46,6 @@
 	Name   string
 	Offset uint64
 	Data   []byte
-}
-
-<<<<<<< HEAD
-//export newMatch
-func newMatch(userData unsafe.Pointer, namespace, identifier *C.char) {
-	matches := callbackData.Get(uintptr(userData)).(*[]MatchRule)
-	*matches = append(*matches, MatchRule{
-		Rule:      C.GoString(identifier),
-		Namespace: C.GoString(namespace),
-		Tags:      []string{},
-		Meta:      map[string]interface{}{},
-		Strings:   []MatchString{},
-	})
-}
-
-//export addMetaInt
-func addMetaInt(userData unsafe.Pointer, identifier *C.char, value C.int) {
-	matches := callbackData.Get(uintptr(userData)).(*[]MatchRule)
-	i := len(*matches) - 1
-	(*matches)[i].Meta[C.GoString(identifier)] = int32(value)
-}
-
-//export addMetaString
-func addMetaString(userData unsafe.Pointer, identifier *C.char, value *C.char) {
-	matches := callbackData.Get(uintptr(userData)).(*[]MatchRule)
-	i := len(*matches) - 1
-	(*matches)[i].Meta[C.GoString(identifier)] = C.GoString(value)
-}
-
-//export addMetaBool
-func addMetaBool(userData unsafe.Pointer, identifier *C.char, value C.int) {
-	matches := callbackData.Get(uintptr(userData)).(*[]MatchRule)
-	i := len(*matches) - 1
-	(*matches)[i].Meta[C.GoString(identifier)] = bool(value != 0)
-}
-
-//export addTag
-func addTag(userData unsafe.Pointer, tag *C.char) {
-	matches := callbackData.Get(uintptr(userData)).(*[]MatchRule)
-	i := len(*matches) - 1
-	(*matches)[i].Tags = append((*matches)[i].Tags, C.GoString(tag))
-}
-
-//export addString
-func addString(userData unsafe.Pointer, identifier *C.char, offset C.uint64_t, data unsafe.Pointer, length C.int) {
-	ms := MatchString{
-		Name:   C.GoString(identifier),
-		Offset: uint64(offset),
-		Data:   make([]byte, int(length)),
-	}
-
-	var tmpSlice []byte
-	hdr := (*reflect.SliceHeader)(unsafe.Pointer(&tmpSlice))
-	hdr.Data = uintptr(data)
-	hdr.Len = int(length)
-	copy(ms.Data, tmpSlice)
-
-	matches := callbackData.Get(uintptr(userData)).(*[]MatchRule)
-	i := len(*matches) - 1
-	(*matches)[i].Strings = append((*matches)[i].Strings, ms)
-=======
-func init() {
-	_ = C.yr_initialize()
->>>>>>> 5f1196fa
 }
 
 // ScanFlags are used to tweak the behavior of Scan* functions.
